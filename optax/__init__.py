--- conflicted
+++ resolved
@@ -217,13 +217,11 @@
     "Schedule",
     "score_function_jacobians",
     "sgd",
-<<<<<<< HEAD
+
     "sm3",
-=======
     "sigmoid_binary_cross_entropy",
     "smooth_labels",
     "softmax_cross_entropy",
->>>>>>> 0eda253d
     "trace",
     "TraceState",
     "TransformInitFn",
