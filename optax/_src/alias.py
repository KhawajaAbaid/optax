--- conflicted
+++ resolved
@@ -431,7 +431,6 @@
   )
 
 
-<<<<<<< HEAD
 def novograd(
     learning_rate: ScalarOrSchedule,
     b1: float = 0.9,
@@ -471,7 +470,9 @@
   return combine.chain(
       transform.scale_by_novograd(b1=b1, b2=b2, eps=eps, eps_root=eps_root, weight_decay=weight_decay),
       _scale_by_learning_rate(learning_rate),
-=======
+  )
+
+
 def optimistic_gradient_descent(
     learning_rate: ScalarOrSchedule,
     alpha: ScalarOrSchedule = 1.0,
@@ -498,7 +499,6 @@
   return combine.chain(
       transform.scale_by_optimistic_gradient(alpha=alpha, beta=beta),
       _scale_by_learning_rate(learning_rate)
->>>>>>> b5f1b6ea
   )
 
 
